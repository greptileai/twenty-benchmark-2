import { useCallback, useState } from 'react';
import { useTheme } from '@emotion/react';

import { HooksCompanyBoard } from '@/companies/components/HooksCompanyBoard';
import { CompanyBoardRecoilScopeContext } from '@/companies/states/recoil-scope-contexts/CompanyBoardRecoilScopeContext';
import {
  defaultPipelineProgressOrderBy,
  PipelineProgressesSelectedSortType,
} from '@/pipeline/queries';
import { EntityBoard } from '@/ui/board/components/EntityBoard';
import { EntityBoardActionBar } from '@/ui/board/components/EntityBoardActionBar';
import { BoardOptionsContext } from '@/ui/board/contexts/BoardOptionsContext';
<<<<<<< HEAD
=======
import { useActionBarEntries } from '@/ui/board/hooks/useActionBarEntries';
>>>>>>> 45687f51
import { reduceSortsToOrderBy } from '@/ui/filter-n-sort/helpers';
import { IconTargetArrow } from '@/ui/icon/index';
import { WithTopBarContainer } from '@/ui/layout/components/WithTopBarContainer';
import { RecoilScope } from '@/ui/utilities/recoil-scope/components/RecoilScope';
import {
  PipelineProgressOrderByWithRelationInput,
  useUpdatePipelineStageMutation,
} from '~/generated/graphql';
import { opportunitiesBoardOptions } from '~/pages/opportunities/opportunitiesBoardOptions';

export function Opportunities() {
  const theme = useTheme();

  const [orderBy, setOrderBy] = useState<
    PipelineProgressOrderByWithRelationInput[]
  >(defaultPipelineProgressOrderBy);

  const updateSorts = useCallback(
    (sorts: Array<PipelineProgressesSelectedSortType>) => {
      setOrderBy(
        sorts.length
          ? reduceSortsToOrderBy(sorts)
          : defaultPipelineProgressOrderBy,
      );
    },
    [],
  );

  const [updatePipelineStage] = useUpdatePipelineStageMutation();

  function handleEditColumnTitle(
    boardColumnId: string,
    newTitle: string,
    newColor: string,
  ) {
    updatePipelineStage({
      variables: {
        id: boardColumnId,
        data: { name: newTitle, color: newColor },
      },
      optimisticResponse: {
        __typename: 'Mutation',
        updateOnePipelineStage: {
          __typename: 'PipelineStage',
          id: boardColumnId,
          name: newTitle,
          color: newColor,
        },
      },
    });
  }

  const setActionBar = useActionBarEntries();

  return (
    <WithTopBarContainer
      title="Opportunities"
      icon={<IconTargetArrow size={theme.icon.size.md} />}
    >
      <BoardOptionsContext.Provider value={opportunitiesBoardOptions}>
        <RecoilScope SpecificContext={CompanyBoardRecoilScopeContext}>
<<<<<<< HEAD
          <HooksCompanyBoard orderBy={orderBy} />
=======
          <HooksCompanyBoard orderBy={orderBy} setActionBar={setActionBar} />
>>>>>>> 45687f51
          <EntityBoard
            boardOptions={opportunitiesBoardOptions}
            updateSorts={updateSorts}
            onEditColumnTitle={handleEditColumnTitle}
          />
          <EntityBoardActionBar></EntityBoardActionBar>
        </RecoilScope>
      </BoardOptionsContext.Provider>
    </WithTopBarContainer>
  );
}<|MERGE_RESOLUTION|>--- conflicted
+++ resolved
@@ -10,10 +10,7 @@
 import { EntityBoard } from '@/ui/board/components/EntityBoard';
 import { EntityBoardActionBar } from '@/ui/board/components/EntityBoardActionBar';
 import { BoardOptionsContext } from '@/ui/board/contexts/BoardOptionsContext';
-<<<<<<< HEAD
-=======
 import { useActionBarEntries } from '@/ui/board/hooks/useActionBarEntries';
->>>>>>> 45687f51
 import { reduceSortsToOrderBy } from '@/ui/filter-n-sort/helpers';
 import { IconTargetArrow } from '@/ui/icon/index';
 import { WithTopBarContainer } from '@/ui/layout/components/WithTopBarContainer';
@@ -75,11 +72,7 @@
     >
       <BoardOptionsContext.Provider value={opportunitiesBoardOptions}>
         <RecoilScope SpecificContext={CompanyBoardRecoilScopeContext}>
-<<<<<<< HEAD
-          <HooksCompanyBoard orderBy={orderBy} />
-=======
           <HooksCompanyBoard orderBy={orderBy} setActionBar={setActionBar} />
->>>>>>> 45687f51
           <EntityBoard
             boardOptions={opportunitiesBoardOptions}
             updateSorts={updateSorts}
